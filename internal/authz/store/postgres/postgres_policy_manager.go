package postgres

import (
	"context"
	"errors"
	"log/slog"

	"github.com/jackc/pgerrcode"
	"github.com/jackc/pgx/v5"
	"github.com/jackc/pgx/v5/pgconn"
	"github.com/salmarsumi/recipes/internal/authz/store"
)

// pgDb is an interface that represents a pool of Postgres connections.
type pgDb interface {
	QueryRow(ctx context.Context, sql string, args ...interface{}) pgx.Row
	Exec(ctx context.Context, sql string, args ...interface{}) (pgconn.CommandTag, error)
	Begin(ctx context.Context) (pgx.Tx, error)
}

// PostgresPolicyManager is a Postgres implementation of the PolicyManager interface.
type PostgresPolicyManager struct {
	db     pgDb
	logger *slog.Logger
}

// NewPostgresPolicyManager creates a new PostgresPolicyManager instance.
func NewPostgresPolicyManager(db pgDb, logger *slog.Logger) *PostgresPolicyManager {
	return &PostgresPolicyManager{db: db, logger: logger}
}

// UpdateGroupPermissions updates the permissions for the specified group.
func (manager *PostgresPolicyManager) UpdateGroupPermissions(ctx context.Context, groupId int, permissions []int) error {
	logger := manager.logger.With("group_id", groupId)

	var version int
	err := manager.db.QueryRow(ctx, "SELECT version FROM groups WHERE id = $1", groupId).Scan(&version)
	if err != nil {
		if err == pgx.ErrNoRows {
			logger.Error("group not found")
			return store.NewGroupNotFoundError()
		}

		logger.Error("failed to query group version", "error", err)
		return store.NewDataBaseError()
	}

	// start a new transaction
	tx, err := manager.db.Begin(ctx)
	if err != nil {
		logger.Error("failed to start transaction", "error", err)
		return store.NewDataBaseError()
	}
	defer rollback(tx, ctx, logger)

	// merge the new permissions with the existing ones
	_, err = tx.Exec(ctx, `
	WITH new_permissions AS (SELECT unnest($1::int[]) AS permission_id)
	MERGE INTO group_permissions gp
	USING new_permissions np
	ON gp.group_id = $2 AND gp.permission_id = np.permission_id
	WHEN NOT MATCHED BY TARGET THEN
		INSERT (group_id, permission_id) VALUES ($2, np.permission_id)
	WHEN NOT MATCHED BY SOURCE THEN
		DELETE;
	`, permissions, groupId)
	if err != nil {
		logger.Error("failed to merge group permissions", "error", err)
		return store.NewDataBaseError()
	}

	// update the group version
	tags, err := tx.Exec(ctx, "UPDATE groups SET version = version + 1 WHERE id = $1 AND version = $2", groupId, version)
	if err != nil {
		logger.Error("failed to update group version", "error", err)
		return store.NewDataBaseError()
	}
	if tags.RowsAffected() == 0 {
		logger.Error("failed to update group version due to concurrency issue")
		return store.NewConcurrencyError()
	}

	err = tx.Commit(ctx)
	if err != nil {
		logger.Error("failed to commit transaction", "error", err)
		return store.NewDataBaseError()
	}

	return nil
}

// CreateGroup creates a new group.
func (manager *PostgresPolicyManager) CreateGroup(ctx context.Context, groupName string) (int, error) {
	logger := manager.logger.With("group_name", groupName)
	var id int
	err := manager.db.QueryRow(ctx, "INSERT INTO groups (name, version) VALUES ($1, 1) RETURNING id", groupName).Scan(&id)
<<<<<<< HEAD
	if err != nil {
		var pgErr *pgconn.PgError
		if errors.As(err, &pgErr) && pgErr.Code == pgerrcode.UniqueViolation {
			logger.Error("group name already exists")
			return 0, store.NewNameExistsError()
		}

		logger.Error("failed to create group", "error", err)
		return 0, store.NewDataBaseError()
	}
	logger.Info("group created successfully", "group_id", id)
	return id, nil
}

func (manager *PostgresPolicyManager) CreatePermission(ctx context.Context, permissionName string) (int, error) {
	logger := manager.logger.With("permission_name", permissionName)
	var id int
	err := manager.db.QueryRow(ctx, "INSERT INTO permissions (name, version) VALUES ($1, 1) RETURNING id", permissionName).Scan(&id)
	if err != nil {
		var pgErr *pgconn.PgError
		if errors.As(err, &pgErr) && pgErr.Code == pgerrcode.UniqueViolation {
			logger.Error("permission name already exists")
			return 0, store.NewNameExistsError()
		}

		logger.Error("failed to create permission", "error", err)
		return 0, store.NewDataBaseError()
	}
	logger.Info("permission created successfully", "permission_id", id)
	return id, nil
}

// UpdateGroupUsers updates the users for the specified group.
func (manager *PostgresPolicyManager) UpdateGroupUsers(ctx context.Context, groupId int, users []string) error {
	//logger := manager.logger.With("group_id", groupId)
=======
	if err != nil {
		var pgErr *pgconn.PgError
		if errors.As(err, &pgErr) && pgErr.Code == pgerrcode.UniqueViolation {
			logger.Error("group name already exists")
			return 0, store.NewNameExistsError()
		}

		logger.Error("failed to create group", "error", err)
		return 0, store.NewDataBaseError()
	}

	return id, nil
}

func (manager *PostgresPolicyManager) CreatePermission(ctx context.Context, permissionName string) (int, error) {
	logger := manager.logger.With("permission_name", permissionName)
	var id int
	err := manager.db.QueryRow(ctx, "INSERT INTO permissions (name, version) VALUES ($1, 1) RETURNING id", permissionName).Scan(&id)
	if err != nil {
		var pgErr *pgconn.PgError
		if errors.As(err, &pgErr) && pgErr.Code == pgerrcode.UniqueViolation {
			logger.Error("permission name already exists")
			return 0, store.NewNameExistsError()
		}

		logger.Error("failed to create permission", "error", err)
		return 0, store.NewDataBaseError()
	}

	return id, nil
}

// UpdateGroupUsers updates the users for the specified group.
func (manager *PostgresPolicyManager) UpdateGroupUsers(ctx context.Context, groupId int, users []string) error {
	logger := manager.logger.With("group_id", groupId)

	var version int
	err := manager.db.QueryRow(ctx, "SELECT version FROM groups WHERE id = $1", groupId).Scan(&version)
	if err != nil {
		if err == pgx.ErrNoRows {
			logger.Error("group not found")
			return store.NewGroupNotFoundError()
		}
		logger.Error("failed to query group version", "error", err)
		return store.NewDataBaseError()
	}

	// start a new transaction
	tx, err := manager.db.Begin(ctx)
	if err != nil {
		logger.Error("failed to start transaction", "error", err)
		return store.NewDataBaseError()
	}
	defer rollback(tx, ctx, logger)

	// merge the new users with the existing ones
	_, err = tx.Exec(ctx, `
	WITH new_users AS (SELECT unnest($1::text[]) AS user_id)
	MERGE INTO subjects sub
	USING new_users nu
	ON sub.group_id = $2 AND sub.id = nu.user_id
	WHEN NOT MATCHED BY TARGET THEN
		INSERT (group_id, id) VALUES ($2, nu.user_id)
	WHEN NOT MATCHED BY SOURCE THEN
		DELETE;
	`, users, groupId)
	if err != nil {
		logger.Error("failed to merge group users", "error", err)
		return store.NewDataBaseError()
	}

	// update the group version
	tags, err := tx.Exec(ctx, "UPDATE groups SET version = version + 1 WHERE id = $1 AND version = $2", groupId, version)
	if err != nil {
		logger.Error("failed to update group version", "error", err)
		return store.NewDataBaseError()
	}
	if tags.RowsAffected() == 0 {
		logger.Error("failed to update group version due to concurrency issue")
		return store.NewConcurrencyError()
	}

	err = tx.Commit(ctx)
	if err != nil {
		logger.Error("failed to commit transaction", "error", err)
		return store.NewDataBaseError()
	}
>>>>>>> 871068bb

	return nil
}

// 	UpdateUserGroups(ctx context.Context, userId TUserId, groups []TGroupId) error
// 	DeleteGroup(ctx context.Context, groupId TGroupId) error
// 	ChangeGroupName(ctx context.Context, groupId TGroupId, newGroupName string) error
// 	DeleteUser(ctx context.Context, userId TUserId) error
// 	ReadPolicy(ctx context.Context) (*authz.Policy, error)

func rollback(tx pgx.Tx, ctx context.Context, logger *slog.Logger) {
	err := tx.Rollback(ctx)
	if err != nil && err != pgx.ErrTxClosed {
		logger.Error("failed to rollback transaction", "error", err)
	}
}<|MERGE_RESOLUTION|>--- conflicted
+++ resolved
@@ -94,43 +94,6 @@
 	logger := manager.logger.With("group_name", groupName)
 	var id int
 	err := manager.db.QueryRow(ctx, "INSERT INTO groups (name, version) VALUES ($1, 1) RETURNING id", groupName).Scan(&id)
-<<<<<<< HEAD
-	if err != nil {
-		var pgErr *pgconn.PgError
-		if errors.As(err, &pgErr) && pgErr.Code == pgerrcode.UniqueViolation {
-			logger.Error("group name already exists")
-			return 0, store.NewNameExistsError()
-		}
-
-		logger.Error("failed to create group", "error", err)
-		return 0, store.NewDataBaseError()
-	}
-	logger.Info("group created successfully", "group_id", id)
-	return id, nil
-}
-
-func (manager *PostgresPolicyManager) CreatePermission(ctx context.Context, permissionName string) (int, error) {
-	logger := manager.logger.With("permission_name", permissionName)
-	var id int
-	err := manager.db.QueryRow(ctx, "INSERT INTO permissions (name, version) VALUES ($1, 1) RETURNING id", permissionName).Scan(&id)
-	if err != nil {
-		var pgErr *pgconn.PgError
-		if errors.As(err, &pgErr) && pgErr.Code == pgerrcode.UniqueViolation {
-			logger.Error("permission name already exists")
-			return 0, store.NewNameExistsError()
-		}
-
-		logger.Error("failed to create permission", "error", err)
-		return 0, store.NewDataBaseError()
-	}
-	logger.Info("permission created successfully", "permission_id", id)
-	return id, nil
-}
-
-// UpdateGroupUsers updates the users for the specified group.
-func (manager *PostgresPolicyManager) UpdateGroupUsers(ctx context.Context, groupId int, users []string) error {
-	//logger := manager.logger.With("group_id", groupId)
-=======
 	if err != nil {
 		var pgErr *pgconn.PgError
 		if errors.As(err, &pgErr) && pgErr.Code == pgerrcode.UniqueViolation {
@@ -218,7 +181,6 @@
 		logger.Error("failed to commit transaction", "error", err)
 		return store.NewDataBaseError()
 	}
->>>>>>> 871068bb
 
 	return nil
 }
