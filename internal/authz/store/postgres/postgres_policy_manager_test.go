--- conflicted
+++ resolved
@@ -125,24 +125,10 @@
 	ctx := context.Background()
 
 	t.Run("success", func(t *testing.T) {
-<<<<<<< HEAD
-		mockDb := new(MockPgDb)
-		mockTx := new(MockTx)
-		mockRow := new(MockRow)
+		mockDb, mockTx, mockRow, manager := setupMockDbAndManager()
 		mockTag := pgconn.NewCommandTag("INSERT 0 1")
 
-		manager := NewPostgresPolicyManager(mockDb, logger)
-
-		mockDb.On("QueryRow", ctx, "SELECT version FROM groups WHERE id = $1", []any{1}).Return(mockRow)
-		mockRow.On("Scan", mock.Anything).Run(func(args mock.Arguments) {
-			*(args[0].([]any)[0].(*int)) = 1
-		}).Return(nil)
-=======
-		mockDb, mockTx, mockRow, manager := setupMockDbAndManager()
-		mockTag := pgconn.NewCommandTag("INSERT 0 1")
-
-		setupMockQueryRow(mockDb, mockRow, ctx, 1, 1)
->>>>>>> 871068bb
+		setupMockQueryRow(mockDb, mockRow, ctx, 1, 1)
 		mockDb.On("Begin", ctx).Return(mockTx, nil)
 		mockTx.On("Exec", ctx, mock.Anything, mock.Anything).Return(mockTag, nil)
 		mockTx.On("Commit", ctx).Return(nil)
@@ -157,14 +143,7 @@
 	})
 
 	t.Run("group not found", func(t *testing.T) {
-<<<<<<< HEAD
-		mockDb := new(MockPgDb)
-		mockRow := new(MockRow)
-
-		manager := NewPostgresPolicyManager(mockDb, logger)
-=======
 		mockDb, _, mockRow, manager := setupMockDbAndManager()
->>>>>>> 871068bb
 
 		mockDb.On("QueryRow", ctx, "SELECT version FROM groups WHERE id = $1", []any{1}).Return(mockRow)
 		mockRow.On("Scan", mock.Anything).Return(pgx.ErrNoRows)
@@ -172,30 +151,15 @@
 		err := manager.UpdateGroupPermissions(ctx, 1, []int{1, 2, 3})
 		assertPolicyStoreError(t, err, store.NewGroupNotFoundError())
 
-<<<<<<< HEAD
-		assert.ErrorAs(t, err, &act)
-		assert.Equal(t, exp, act)
-
-=======
->>>>>>> 871068bb
 		mockDb.AssertExpectations(t)
 		mockRow.AssertExpectations(t)
 	})
 
 	t.Run("database error on query row", func(t *testing.T) {
-<<<<<<< HEAD
-		mockDb := new(MockPgDb)
-		mockRow := new(MockRow)
-
-		manager := NewPostgresPolicyManager(mockDb, logger)
+		mockDb, _, mockRow, manager := setupMockDbAndManager()
 
 		mockDb.On("QueryRow", ctx, "SELECT version FROM groups WHERE id = $1", []any{1}).Return(mockRow)
 		mockRow.On("Scan", mock.Anything).Return(errors.New("db error"))
-=======
-		mockDb, _, mockRow, manager := setupMockDbAndManager()
-
-		mockDb.On("QueryRow", ctx, "SELECT version FROM groups WHERE id = $1", []any{1}).Return(mockRow)
-		mockRow.On("Scan", mock.Anything).Return(errors.New("db error"))
 
 		err := manager.UpdateGroupPermissions(ctx, 1, []int{1, 2, 3})
 		assertPolicyStoreError(t, err, store.NewDataBaseError())
@@ -215,6 +179,7 @@
 
 		mockDb.AssertExpectations(t)
 		mockRow.AssertExpectations(t)
+		mockTx.AssertExpectations(t)
 	})
 
 	t.Run("database error on exec merge permissions", func(t *testing.T) {
@@ -243,7 +208,6 @@
 		mockTx.On("Exec", ctx, "UPDATE groups SET version = version + 1 WHERE id = $1 AND version = $2", []any{1, 1}).Return(mockTag, errors.New("db error"))
 		mockTx.On("Exec", ctx, mock.Anything, mock.Anything).Return(mockTag, nil)
 		mockTx.On("Rollback", ctx).Return(nil)
->>>>>>> 871068bb
 
 		err := manager.UpdateGroupPermissions(ctx, 1, []int{1, 2, 3})
 		assertPolicyStoreError(t, err, store.NewDataBaseError())
@@ -266,30 +230,13 @@
 		assertPolicyStoreError(t, err, store.NewConcurrencyError())
 
 		mockDb.AssertExpectations(t)
-<<<<<<< HEAD
-=======
-		mockTx.AssertExpectations(t)
->>>>>>> 871068bb
+		mockTx.AssertExpectations(t)
 		mockRow.AssertExpectations(t)
 	})
 }
 func TestCreateGroup(t *testing.T) {
 	ctx := context.Background()
 
-<<<<<<< HEAD
-	t.Run("database error on begin transaction", func(t *testing.T) {
-		mockDb := new(MockPgDb)
-		mockRow := new(MockRow)
-		mockTx := new(MockTx)
-
-		manager := NewPostgresPolicyManager(mockDb, logger)
-
-		mockDb.On("QueryRow", ctx, "SELECT version FROM groups WHERE id = $1", []any{1}).Return(mockRow)
-		mockRow.On("Scan", mock.Anything).Run(func(args mock.Arguments) {
-			*(args[0].([]any)[0].(*int)) = 1
-		}).Return(nil)
-		mockDb.On("Begin", ctx).Return(mockTx, errors.New("db error"))
-=======
 	t.Run("success", func(t *testing.T) {
 		mockDb, _, _, manager := setupMockDbAndManager()
 		mockRow := new(MockRow)
@@ -298,7 +245,6 @@
 		mockRow.On("Scan", mock.Anything).Run(func(args mock.Arguments) {
 			*(args[0].([]any)[0].(*int)) = 1
 		}).Return(nil)
->>>>>>> 871068bb
 
 		id, err := manager.CreateGroup(ctx, "test-group")
 		assert.NoError(t, err)
@@ -321,28 +267,12 @@
 
 		mockDb.AssertExpectations(t)
 		mockRow.AssertExpectations(t)
-		mockTx.AssertExpectations(t)
-	})
-
-<<<<<<< HEAD
-	t.Run("database error on exec merge permissions", func(t *testing.T) {
-		mockDb := new(MockPgDb)
-		mockTx := new(MockTx)
-=======
+	})
+
 	t.Run("database error", func(t *testing.T) {
 		mockDb, _, _, manager := setupMockDbAndManager()
->>>>>>> 871068bb
-		mockRow := new(MockRow)
-
-<<<<<<< HEAD
-		manager := NewPostgresPolicyManager(mockDb, logger)
-		mockDb.On("QueryRow", ctx, "SELECT version FROM groups WHERE id = $1", []any{1}).Return(mockRow)
-		mockRow.On("Scan", mock.Anything).Run(func(args mock.Arguments) {
-			*(args[0].([]any)[0].(*int)) = 1
-		}).Return(nil)
-		mockDb.On("Begin", ctx).Return(mockTx, nil)
-		mockTx.On("Exec", ctx, mock.Anything, mock.Anything).Return(mockTag, errors.New("db error"))
-=======
+		mockRow := new(MockRow)
+
 		mockDb.On("QueryRow", ctx, "INSERT INTO groups (name, version) VALUES ($1, 1) RETURNING id", []any{"test-group"}).Return(mockRow)
 		mockRow.On("Scan", mock.Anything).Return(errors.New("db error"))
 
@@ -415,7 +345,6 @@
 		mockDb.On("Begin", ctx).Return(mockTx, nil)
 		mockTx.On("Exec", ctx, mock.Anything, mock.Anything).Return(mockTag, nil)
 		mockTx.On("Commit", ctx).Return(nil)
->>>>>>> 871068bb
 		mockTx.On("Rollback", ctx).Return(nil)
 
 		err := manager.UpdateGroupUsers(ctx, 1, []string{"user1", "user2"})
@@ -483,24 +412,10 @@
 	})
 
 	t.Run("database error on exec update version", func(t *testing.T) {
-<<<<<<< HEAD
-		mockDb := new(MockPgDb)
-		mockTx := new(MockTx)
-		mockRow := new(MockRow)
-		mockTag := pgconn.NewCommandTag("INSERT 0 1")
-
-		manager := NewPostgresPolicyManager(mockDb, logger)
-
-		mockDb.On("QueryRow", ctx, "SELECT version FROM groups WHERE id = $1", []any{1}).Return(mockRow)
-		mockRow.On("Scan", mock.Anything).Run(func(args mock.Arguments) {
-			*(args[0].([]any)[0].(*int)) = 1
-		}).Return(nil)
-=======
 		mockDb, mockTx, mockRow, manager := setupMockDbAndManager()
 		mockTag := pgconn.NewCommandTag("UPDATE 1")
 
 		setupMockQueryRow(mockDb, mockRow, ctx, 1, 1)
->>>>>>> 871068bb
 		mockDb.On("Begin", ctx).Return(mockTx, nil)
 		mockTx.On("Exec", ctx, "UPDATE groups SET version = version + 1 WHERE id = $1 AND version = $2", []any{1, 1}).Return(mockTag, errors.New("db error"))
 		mockTx.On("Exec", ctx, mock.Anything, mock.Anything).Return(mockTag, nil)
@@ -515,44 +430,19 @@
 	})
 
 	t.Run("concurrency error", func(t *testing.T) {
-<<<<<<< HEAD
-		mockDb := new(MockPgDb)
-		mockTx := new(MockTx)
-		mockRow := new(MockRow)
-		mockTag := pgconn.NewCommandTag("INSERT 0 0")
-
-		manager := NewPostgresPolicyManager(mockDb, logger)
-
-		mockDb.On("QueryRow", ctx, "SELECT version FROM groups WHERE id = $1", []any{1}).Return(mockRow)
-		mockRow.On("Scan", mock.Anything).Run(func(args mock.Arguments) {
-			*(args[0].([]any)[0].(*int)) = 1
-		}).Return(nil)
-=======
 		mockDb, mockTx, mockRow, manager := setupMockDbAndManager()
 		mockTag := pgconn.NewCommandTag("UPDATE 0")
 
 		setupMockQueryRow(mockDb, mockRow, ctx, 1, 1)
->>>>>>> 871068bb
 		mockDb.On("Begin", ctx).Return(mockTx, nil)
 		mockTx.On("Exec", ctx, mock.Anything, mock.Anything).Return(mockTag, nil)
 		mockTx.On("Exec", ctx, "UPDATE groups SET version = version + 1 WHERE id = $1 AND version = $2", []any{1, 1}).Return(mockTag, nil)
 		mockTx.On("Rollback", ctx).Return(nil)
-<<<<<<< HEAD
-
-		err := manager.UpdateGroupPermissions(ctx, 1, []int{1, 2, 3})
-		exp := store.NewConcurrencyError()
-		act := &store.PolicyStoreError{}
-=======
->>>>>>> 871068bb
 
 		err := manager.UpdateGroupUsers(ctx, 1, []string{"user1", "user2"})
 		assertPolicyStoreError(t, err, store.NewConcurrencyError())
 
 		mockDb.AssertExpectations(t)
-<<<<<<< HEAD
-		mockDb.AssertExpectations(t)
-=======
->>>>>>> 871068bb
 		mockTx.AssertExpectations(t)
 		mockRow.AssertExpectations(t)
 	})
